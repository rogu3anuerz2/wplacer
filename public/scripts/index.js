--- conflicted
+++ resolved
@@ -348,15 +348,7 @@
     if (file) {
         templateName.value = file.name.replace(/\.[^/.]+$/, "");
         processImageFile(file, (template) => {
-<<<<<<< HEAD
-            currentTemplate = template;
-            drawTemplate(template, templateCanvas);
-            size.innerHTML = `${template.width}x${template.height}px`;
-            ink.innerHTML = template.ink;
-            details.style.display = "block";
-=======
             displayTemplateCanvas(template);
->>>>>>> a92384b7
         });
     };
 };
@@ -795,7 +787,6 @@
                     canBuyCharges.checked = t.canBuyCharges;
                     canBuyMaxCharges.checked = t.canBuyMaxCharges;
                     antiGriefMode.checked = t.antiGriefMode;
-<<<<<<< HEAD
                     enableAutostart.checked = t.enableAutostart;
 
 
@@ -804,8 +795,6 @@
                             cb.checked = true;
                         }
                     });
-=======
->>>>>>> a92384b7
                 });
 
                 const delButton = document.createElement('button');
