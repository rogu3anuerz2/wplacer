// elements
const $ = (id) => document.getElementById(id);
const main = $("main");
const openManageUsers = $("openManageUsers");
const openAddTemplate = $("openAddTemplate");
const openManageTemplates = $("openManageTemplates");
const openSettings = $("openSettings");
const userForm = $("userForm");
const scookie = $("scookie");
const jcookie = $("jcookie");
const submitUser = $("submitUser");
const manageUsers = $("manageUsers");
const manageUsersTitle = $("manageUsersTitle");
const userList = $("userList");
const checkUserStatus = $("checkUserStatus");
const addTemplate = $("addTemplate");
const convert = $("convert");
const details = $("details");
const size = $("size");
const ink = $("ink");
const templateCanvas = $("templateCanvas");
const previewCanvas = $("previewCanvas");
const previewCanvasButton = $("previewCanvasButton");
const previewBorder = $("previewBorder");
const templateForm = $("templateForm");
const templateFormTitle = $("templateFormTitle");
const convertInput = $("convertInput");
const templateName = $("templateName");
const tx = $("tx");
const ty = $("ty");
const px = $("px");
const py = $("py");
const userSelectList = $("userSelectList");
const selectAllUsers = $("selectAllUsers");
const canBuyMaxCharges = $("canBuyMaxCharges");
const canBuyCharges = $("canBuyCharges");
const antiGriefMode = $("antiGriefMode");
const submitTemplate = $("submitTemplate");
const manageTemplates = $("manageTemplates");
const templateList = $("templateList");
const startAll = $("startAll");
const stopAll = $("stopAll");
const settings = $("settings");
const drawingModeSelect = $("drawingModeSelect");
const outlineMode = $("outlineMode");
const turnstileNotifications = $("turnstileNotifications");
const accountCooldown = $("accountCooldown");
const purchaseCooldown = $("purchaseCooldown");
const dropletReserve = $("dropletReserve");
const antiGriefStandby = $("antiGriefStandby");
const chargeThreshold = $("chargeThreshold");
const totalCharges = $("totalCharges");
const totalMaxCharges = $("totalMaxCharges");
const messageBoxOverlay = $("messageBoxOverlay");
const messageBoxTitle = $("messageBoxTitle");
const messageBoxContent = $("messageBoxContent");
const messageBoxConfirm = $("messageBoxConfirm");
const messageBoxCancel = $("messageBoxCancel");
const usePaidColors = $("usePaidColors");

// Message Box
let confirmCallback = null;

const showMessage = (title, content) => {
    messageBoxTitle.innerHTML = title;
    messageBoxContent.innerHTML = content;
    messageBoxCancel.classList.add('hidden');
    messageBoxConfirm.textContent = 'OK';
    messageBoxOverlay.classList.remove('hidden');
    confirmCallback = null;
};

const showConfirmation = (title, content, onConfirm) => {
    messageBoxTitle.innerHTML = title;
    messageBoxContent.innerHTML = content;
    messageBoxCancel.classList.remove('hidden');
    messageBoxConfirm.textContent = 'Confirm';
    messageBoxOverlay.classList.remove('hidden');
    confirmCallback = onConfirm;
};

const closeMessageBox = () => {
    messageBoxOverlay.classList.add('hidden');
    confirmCallback = null;
};

messageBoxConfirm.addEventListener('click', () => {
    if (confirmCallback) {
        confirmCallback();
    }
    closeMessageBox();
});

messageBoxCancel.addEventListener('click', () => {
    closeMessageBox();
});

const handleError = (error) => {
    console.error(error);
    let message = "An unknown error occurred. Check the console for details.";

    if (error.code === 'ERR_NETWORK') {
        message = "Could not connect to the server. Please ensure the bot is running and accessible.";
    } else if (error.response && error.response.data && error.response.data.error) {
        const errMsg = error.response.data.error;
        if (errMsg.includes("(1015)")) {
            message = "You are being rate-limited by the server. Please wait a moment before trying again.";
        } else if (errMsg.includes("(500)")) {
            message = "Authentication failed. The user's cookie may be expired or invalid. Please try adding the user again with a new cookie.";
        } else if (errMsg.includes("(502)")) {
            message = "The server reported a 'Bad Gateway' error. It might be temporarily down or restarting. Please try again in a few moments.";
        } else {
            message = errMsg;
        }
    }
    showMessage("Error", message);
};


// users
const loadUsers = async (f) => {
    try {
        const users = await axios.get("/users");
        if (f) f(users.data);
    } catch (error) {
        handleError(error);
    };
};
userForm.addEventListener('submit', async (e) => {
    e.preventDefault();
    try {
        const response = await axios.post('/user', { cookies: { s: scookie.value, j: jcookie.value } });
        if (response.status === 200) {
            showMessage("Success", `Logged in as ${response.data.name} (#${response.data.id})!`);
            userForm.reset();
            openManageUsers.click(); // Refresh the view
        }
    } catch (error) {
        handleError(error);
    };
});

// templates
const basic_colors = { "0,0,0": 1, "60,60,60": 2, "120,120,120": 3, "210,210,210": 4, "255,255,255": 5, "96,0,24": 6, "237,28,36": 7, "255,127,39": 8, "246,170,9": 9, "249,221,59": 10, "255,250,188": 11, "14,185,104": 12, "19,230,123": 13, "135,255,94": 14, "12,129,110": 15, "16,174,166": 16, "19,225,190": 17, "40,80,158": 18, "64,147,228": 19, "96,247,242": 20, "107,80,246": 21, "153,177,251": 22, "120,12,153": 23, "170,56,185": 24, "224,159,249": 25, "203,0,122": 26, "236,31,128": 27, "243,141,169": 28, "104,70,52": 29, "149,104,42": 30, "248,178,119": 31 };
const premium_colors = { "170,170,170": 32, "165,14,30": 33, "250,128,114": 34, "228,92,26": 35, "214,181,148": 36, "156,132,49": 37, "197,173,49": 38, "232,212,95": 39, "74,107,58": 40, "90,148,74": 41, "132,197,115": 42, "15,121,159": 43, "187,250,242": 44, "125,199,255": 45, "77,49,184": 46, "74,66,132": 47, "122,113,196": 48, "181,174,241": 49, "219,164,99": 50, "209,128,81": 51, "255,197,165": 52, "155,82,73": 53, "209,128,120": 54, "250,182,164": 55, "123,99,82": 56, "156,132,107": 57, "51,57,65": 58, "109,117,141": 59, "179,185,209": 60, "109,100,63": 61, "148,140,107": 62, "205,197,158": 63 };
const colors = { ...basic_colors, ...premium_colors };

const colorById = (id) => Object.keys(colors).find(key => colors[key] === id);
const closest = color => {
    const [tr, tg, tb] = color.split(',').map(Number);
    // only use basic_colors for closest match to keep current behavior
    return basic_colors[Object.keys(basic_colors).reduce((closest, current) => {
        const [cr, cg, cb] = current.split(',').map(Number);
        const [clR, clG, clB] = closest.split(',').map(Number);
        return Math.sqrt(Math.pow(tr - cr, 2) + Math.pow(tg - cg, 2) + Math.pow(tb - cb, 2)) < Math.sqrt(Math.pow(tr - clR, 2) + Math.pow(tg - clG, 2) + Math.pow(tb - clB, 2)) ? current : closest;
    })];
};

const drawTemplate = (template, canvas) => {
    canvas.width = template.width;
    canvas.height = template.height;
    const ctx = canvas.getContext("2d");
    ctx.clearRect(0, 0, template.width, template.height);
    const imageData = new ImageData(template.width, template.height);
    for (let x = 0; x < template.width; x++) {
        for (let y = 0; y < template.height; y++) {
            const color = template.data[x][y];
            if (color === 0) continue;
            const i = (y * template.width + x) * 4;
            const [r, g, b] = colorById(color).split(',').map(Number);
            imageData.data[i] = r;
            imageData.data[i + 1] = g;
            imageData.data[i + 2] = b;
            imageData.data[i + 3] = 255;
        };
    };
    ctx.putImageData(imageData, 0, 0);
};
const loadTemplates = async (f) => {
    try {
        const templates = await axios.get("/templates");
        if (f) f(templates.data);
    } catch (error) {
        handleError(error);
    };
};
const fetchCanvas = async (txVal, tyVal, pxVal, pyVal, width, height) => {
    const TILE_SIZE = 1000;
    const radius = Math.max(0, parseInt(previewBorder.value, 10) || 0);
    
    const startX = txVal * TILE_SIZE + pxVal - radius;
    const startY = tyVal * TILE_SIZE + pyVal - radius;
    const displayWidth = width + (radius * 2);
    const displayHeight = height + (radius * 2);
    const endX = startX + displayWidth;
    const endY = startY + displayHeight;
    
    const startTileX = Math.floor(startX / TILE_SIZE);
    const startTileY = Math.floor(startY / TILE_SIZE);
    const endTileX = Math.floor((endX - 1) / TILE_SIZE);
    const endTileY = Math.floor((endY - 1) / TILE_SIZE);

    previewCanvas.width = displayWidth;
    previewCanvas.height = displayHeight;
    const ctx = previewCanvas.getContext('2d');
    ctx.clearRect(0, 0, displayWidth, displayHeight);

    for (let txi = startTileX; txi <= endTileX; txi++) {
        for (let tyi = startTileY; tyi <= endTileY; tyi++) {
            try {
                const response = await axios.get('/canvas', { params: { tx: txi, ty: tyi } });
                const img = new Image();
                img.src = response.data.image;
                await img.decode();
                const sx = (txi === startTileX) ? startX - txi * TILE_SIZE : 0;
                const sy = (tyi === startTileY) ? startY - tyi * TILE_SIZE : 0;
                const ex = (txi === endTileX) ? endX - txi * TILE_SIZE : TILE_SIZE;
                const ey = (tyi === endTileY) ? endY - tyi * TILE_SIZE : TILE_SIZE;
                const sw = ex - sx;
                const sh = ey - sy;
                const dx = txi * TILE_SIZE + sx - startX;
                const dy = tyi * TILE_SIZE + sy - startY;
                ctx.drawImage(img, sx, sy, sw, sh, dx, dy, sw, sh);
            } catch (error) {
                handleError(error);
                return;
            }
        }
    }

    const baseImage = ctx.getImageData(0, 0, displayWidth, displayHeight);
    const templateCtx = templateCanvas.getContext('2d');
    const templateImage = templateCtx.getImageData(0, 0, width, height);
    ctx.globalAlpha = 0.5;
    ctx.drawImage(templateCanvas, radius, radius);
    ctx.globalAlpha = 1;
    const b = baseImage.data;
    const t = templateImage.data;
    for (let i = 0; i < t.length; i += 4) {
        // skip transparent template pixels
        if (t[i + 3] === 0) continue;

        const templateIdx = i / 4;
        const templateX = templateIdx % width;
        const templateY = Math.floor(templateIdx / width);
        const canvasX = templateX + radius;
        const canvasY = templateY + radius;
        const canvasIdx = (canvasY * displayWidth + canvasX) * 4;
        
        if (b[canvasIdx + 3] === 0) continue;

        ctx.fillStyle = 'rgba(255,0,0,0.8)';
        ctx.fillRect(canvasX, canvasY, 1, 1);
    }
};

const nearestimgdecoder = (imageData, width, height) => {
    const d = imageData.data;
    const matrix = Array.from({ length: width }, () => Array(height).fill(0));
    let ink = 0;

    for (let y = 0; y < height; y++) {
        for (let x = 0; x < width; x++) {
            const i = (y * width + x) * 4;
            const a = d[i + 3];
            if (a === 255) {
                const r = d[i], g = d[i + 1], b = d[i + 2];
                const rgb = `${r},${g},${b}`;
                const id = colors[rgb] && usePaidColors.checked ? colors[rgb] : closest(rgb);
                matrix[x][y] = id;
                ink++;
            } else {
                matrix[x][y] = 0;
            }
        }
    }
    return { matrix, ink };
};

let currentTemplate = { width: 0, height: 0, data: [] };

const processImageFile = (file, callback) => {
    if (!file) return;
    const reader = new FileReader();
    reader.onload = e => {
        const image = new Image();
        image.src = e.target.result;
        image.onload = async () => {
            const canvas = document.createElement("canvas");
            canvas.width = image.width;
            canvas.height = image.height;
            const ctx = canvas.getContext("2d");
            ctx.drawImage(image, 0, 0);

            const imageData = ctx.getImageData(0, 0, canvas.width, canvas.height);
            const { matrix, ink } = nearestimgdecoder(imageData, canvas.width, canvas.height);

            const template = {
                width: canvas.width,
                height: canvas.height,
                ink,
                data: matrix
            };

            canvas.remove();
            callback(template);
        };
    };
    reader.readAsDataURL(file);
};
<<<<<<< HEAD

const displayTemplateCanvas = (template) => {
    currentTemplate = template;
    drawTemplate(template, templateCanvas);
    size.innerHTML = `${template.width}x${template.height}px`;
    ink.innerHTML = template.ink;
    details.style.display = "block";
};

convertInput.addEventListener('change', async () => {
    processImageFile(convertInput.files[0], (template) => {
        displayTemplateCanvas(template);
    });
});
=======
const processEvent = () => {
    const file = convertInput.files[0];
    if (file) {
        templateName.value = file.name.replace(/\.[^/.]+$/, "");
        processImageFile(file, (template) => {
            currentTemplate = template;
            drawTemplate(template, templateCanvas);
            size.innerHTML = `${template.width}x${template.height}px`;
            ink.innerHTML = template.ink;
            details.style.display = "block";
        });
    };
};
convertInput.addEventListener('change', processEvent);
usePaidColors.addEventListener('change', processEvent);

>>>>>>> 9b9aab62
previewCanvasButton.addEventListener('click', async () => {
    const txVal = parseInt(tx.value, 10);
    const tyVal = parseInt(ty.value, 10);
    const pxVal = parseInt(px.value, 10);
    const pyVal = parseInt(py.value, 10);
    if (isNaN(txVal) || isNaN(tyVal) || isNaN(pxVal) || isNaN(pyVal) || currentTemplate.width === 0) {
        showMessage("Error", "Please convert an image and enter valid coordinates before previewing.");
        return;
    }
    await fetchCanvas(txVal, tyVal, pxVal, pyVal, currentTemplate.width, currentTemplate.height);
});

canBuyMaxCharges.addEventListener('change', () => {
    if (canBuyMaxCharges.checked) {
        canBuyCharges.checked = false;
    }
});

canBuyCharges.addEventListener('change', () => {
    if (canBuyCharges.checked) {
        canBuyMaxCharges.checked = false;
    }
});

const resetTemplateForm = () => {
    templateForm.reset();
    templateFormTitle.textContent = "Add Template";
    submitTemplate.innerHTML = '<img src="icons/addTemplate.svg">Add Template';
    delete templateForm.dataset.editId;
    details.style.display = "none";
    currentTemplate = { width: 0, height: 0, data: [] };
};

templateForm.addEventListener('submit', async (e) => {
    e.preventDefault();

    const isEditMode = !!templateForm.dataset.editId;

    if (!isEditMode && (!currentTemplate || currentTemplate.width === 0)) {
        showMessage("Error", "Please convert an image before creating a template.");
        return;
    }
    const selectedUsers = Array.from(document.querySelectorAll('input[name="user_checkbox"]:checked')).map(cb => cb.value);
    if (selectedUsers.length === 0) {
        showMessage("Error", "Please select at least one user.");
        return;
    }

    const data = {
        templateName: templateName.value,
        coords: [tx.value, ty.value, px.value, py.value].map(Number),
        userIds: selectedUsers,
        canBuyCharges: canBuyCharges.checked,
        canBuyMaxCharges: canBuyMaxCharges.checked,
        antiGriefMode: antiGriefMode.checked
    };

    if (currentTemplate && currentTemplate.width > 0) {
        data.template = currentTemplate;
    }

    try {
        if (isEditMode) {
            await axios.put(`/template/edit/${templateForm.dataset.editId}`, data);
            showMessage("Success", "Template updated!");
        } else {
            await axios.post('/template', data);
            showMessage("Success", "Template created!");
        }
        resetTemplateForm();
        openManageTemplates.click();
    } catch (error) {
        handleError(error);
    };
});
startAll.addEventListener('click', async () => {
    for (const child of templateList.children) {
        try {
            await axios.put(`/template/${child.id}`, { running: true });
        } catch (error) {
            handleError(error);
        };
    };
    showMessage("Success", "Finished! Check console for details.");
    openManageTemplates.click();
});
stopAll.addEventListener('click', async () => {
    for (const child of templateList.children) {
        try {
            await axios.put(`/template/${child.id}`, { running: false });
        } catch (error) {
            handleError(error);
        };
    };
    showMessage("Success", "Finished! Check console for details.");
    openManageTemplates.click();
});


// tabs
let currentTab = main;
const changeTab = (el) => {
    currentTab.style.display = "none";
    el.style.display = "block";
    currentTab = el;
};
const sleep = ms => new Promise(resolve => setTimeout(resolve, ms));
openManageUsers.addEventListener("click", () => {
    userList.innerHTML = "";
    userForm.reset();
    totalCharges.textContent = "?";
    totalMaxCharges.textContent = "?";
    loadUsers(users => {
        const userCount = Object.keys(users).length;
        manageUsersTitle.textContent = `Existing Users (${userCount})`;
        for (const id of Object.keys(users)) {
            const user = document.createElement('div');
            user.className = 'user';
            user.id = `user-${id}`;
            const expirationDate = users[id].expirationDate;
            const expirationStr = expirationDate ? new Date(expirationDate * 1000).toLocaleString() : 'N/A';

            user.innerHTML = `
                <div class="user-info">
                    <span>${users[id].name}</span>
                    <span>(#${id})</span>
                    <div class="user-stats">
                        Charges: <b>?</b>/<b>?</b> | Level <b>?</b> <span class="level-progress">(?%)</span><br>
                        Expires: <b>${expirationStr}</b>
                    </div>
                </div>
                <div class="user-actions">
                    <button class="delete-btn" title="Delete User"><img src="icons/remove.svg"></button>
                    <button class="info-btn" title="Get User Info"><img src="icons/code.svg"></button>
                </div>`;

            user.querySelector('.delete-btn').addEventListener("click", () => {
                showConfirmation(
                    "Delete User",
                    `Are you sure you want to delete ${users[id].name} (#${id})?`,
                    async () => {
                        try {
                            await axios.delete(`/user/${id}`);
                            showMessage("Success", "User deleted.");
                            openManageUsers.click();
                        } catch (error) {
                            handleError(error);
                        };
                    }
                );
            });
            user.querySelector('.info-btn').addEventListener("click", async () => {
                try {
                    const response = await axios.get(`/user/status/${id}`);
                    const info = `
                    <b>User Name:</b> <span style="color: #f97a1f;">${response.data.name}</span><br>
                    <b>Charges:</b> <span style="color: #f97a1f;">${Math.floor(response.data.charges.count)}</span>/<span style="color: #f97a1f;">${response.data.charges.max}</span><br>
                    <b>Droplets:</b> <span style="color: #f97a1f;">${response.data.droplets}</span><br>
                    <b>Favorite Locations:</b> <span style="color: #f97a1f;">${response.data.favoriteLocations.length}</span>/<span style="color: #f97a1f;">${response.data.maxFavoriteLocations}</span><br>
                    <b>Flag Equipped:</b> <span style="color: #f97a1f;">${response.data.equippedFlag ? "Yes" : "No"}</span><br>
                    <b>Discord:</b> <span style="color: #f97a1f;">${response.data.discord}</span><br>
                    <b>Country:</b> <span style="color: #f97a1f;">${response.data.country}</span><br>
                    <b>Pixels Painted:</b> <span style="color: #f97a1f;">${response.data.pixelsPainted}</span><br>
                    <b>Extra Colors:</b> <span style="color: #f97a1f;">${response.data.extraColorsBitmap}</span><br>
                    <b>Alliance ID:</b> <span style="color: #f97a1f;">${response.data.allianceId}</span><br>
                    <b>Alliance Role:</b> <span style="color: #f97a1f;">${response.data.allianceRole}</span><br>
                    <br>Would you like to copy the <b>Raw Json</b> to your clipboard?
                    `;

                    showConfirmation("User Info", info, () => {
                        navigator.clipboard.writeText(JSON.stringify(response.data, null, 2));
                    });
                } catch (error) {
                    handleError(error);
                };
            });
            userList.appendChild(user);
        };
    });
    changeTab(manageUsers);
});

async function processInParallel(tasks, concurrency) {
    const queue = [...tasks];
    const workers = [];

    const runTask = async () => {
        while (queue.length > 0) {
            const task = queue.shift();
            if (task) await task();
        }
    };

    for (let i = 0; i < concurrency; i++) {
        workers.push(runTask());
    }

    await Promise.all(workers);
}

checkUserStatus.addEventListener("click", async () => {
    checkUserStatus.disabled = true;
    checkUserStatus.innerHTML = "Checking...";
    const userElements = Array.from(document.querySelectorAll('.user'));

    let totalCurrent = 0;
    let totalMax = 0;

    const tasks = userElements.map(userEl => async () => {
        const id = userEl.id.split('-')[1];
        const infoSpans = userEl.querySelectorAll('.user-info > span');
        const currentChargesEl = userEl.querySelector('.user-stats b:nth-of-type(1)');
        const maxChargesEl = userEl.querySelector('.user-stats b:nth-of-type(2)');
        const currentLevelEl = userEl.querySelector('.user-stats b:nth-of-type(3)');
        const levelProgressEl = userEl.querySelector('.level-progress');

        infoSpans.forEach(span => span.style.color = 'var(--warning-color)');
        try {
            const response = await axios.get(`/user/status/${id}`);
            const userInfo = response.data;

            const charges = Math.floor(userInfo.charges.count);
            const max = userInfo.charges.max;
            const level = Math.floor(userInfo.level);
            const progress = Math.round((userInfo.level % 1) * 100);

            currentChargesEl.textContent = charges;
            maxChargesEl.textContent = max;
            currentLevelEl.textContent = level;
            levelProgressEl.textContent = `(${progress}%)`;
            totalCurrent += charges;
            totalMax += max;

            infoSpans.forEach(span => span.style.color = 'var(--success-color)');
        } catch (error) {
            currentChargesEl.textContent = "ERR";
            maxChargesEl.textContent = "ERR";
            currentLevelEl.textContent = "?";
            levelProgressEl.textContent = "(?%)";
            infoSpans.forEach(span => span.style.color = 'var(--error-color)');
        }
    });

    await processInParallel(tasks, 5);

    totalCharges.textContent = totalCurrent;
    totalMaxCharges.textContent = totalMax;

    checkUserStatus.disabled = false;
    checkUserStatus.innerHTML = '<img src="icons/check.svg">Check Account Status';
});

const initializeTemplateForm = (userIds = null) => {
    resetTemplateForm();
    userSelectList.innerHTML = "";
    loadUsers(users => {
        if (Object.keys(users).length === 0) {
            userSelectList.innerHTML = "<span>No users added. Please add a user first.</span>";
            return;
        }
        for (const id of Object.keys(users)) {
            const userDiv = document.createElement('div');
            userDiv.className = 'user-select-item';
            const checkbox = document.createElement('input');
            checkbox.type = 'checkbox';
            checkbox.id = `user_${id}`;
            checkbox.name = 'user_checkbox';
            checkbox.value = id;
            checkbox.checked = userIds && userIds.map(String).includes(id);
            const label = document.createElement('label');
            label.htmlFor = `user_${id}`;
            label.textContent = `${users[id].name} (#${id})`;
            userDiv.appendChild(checkbox);
            userDiv.appendChild(label);
            userSelectList.appendChild(userDiv);
        }
    });
    changeTab(addTemplate);
}

openAddTemplate.addEventListener("click", () => {
    initializeTemplateForm();
});

selectAllUsers.addEventListener('click', () => {
    document.querySelectorAll('#userSelectList input[type="checkbox"]').forEach(cb => cb.checked = true);
});

const createToggleButton = (template, id, buttonsContainer, statusSpan) => {
    const button = document.createElement('button');
    const isRunning = template.running;

    button.className = isRunning ? 'destructive-button' : 'primary-button';
    button.innerHTML = `<img src="icons/${isRunning ? 'pause' : 'play'}.svg">${isRunning ? 'Stop' : 'Start'} Template`;

    button.addEventListener('click', async () => {
        try {
            await axios.put(`/template/${id}`, { running: !isRunning });
            template.running = !isRunning;
            const newButton = createToggleButton(template, id, buttonsContainer, statusSpan);
            button.replaceWith(newButton);
            statusSpan.textContent = `Status: ${!isRunning ? 'Started' : 'Stopped'}`;
        } catch (error) {
            handleError(error);
        }
    });
    return button;
};

openManageTemplates.addEventListener("click", () => {
    templateList.innerHTML = "";
    loadUsers(users => {
        loadTemplates(templates => {
            for (const id of Object.keys(templates)) {
                const t = templates[id];
                const userListFormatted = t.userIds.map(userId => {
                    const user = users[userId];
                    return user ? `${user.name}#${userId}` : `Unknown#${userId}`;
                }).join(", ");

                const template = document.createElement('div');
                template.id = id;
                template.className = "template";
                const infoSpan = document.createElement('span');
                infoSpan.innerHTML = `<b>Template Name:</b> ${t.name}<br><b>Assigned Accounts:</b> ${userListFormatted}<br><b>Coordinates:</b> ${t.coords.join(", ")}<br><b>Buy Max Charge Upgrades:</b> ${t.canBuyMaxCharges ? "Yes" : "No"}<br><b>Buy Extra Charges:</b> ${t.canBuyCharges ? "Yes" : "No"}<br><b>Anti-Grief Mode:</b> ${t.antiGriefMode ? "Yes" : "No"}<br><b class="status-text">Status:</b> ${t.status}`;
                template.appendChild(infoSpan);

                const canvas = document.createElement("canvas");
                drawTemplate(t.template, canvas);
                const buttons = document.createElement('div');
                buttons.className = "template-actions";

                const toggleButton = createToggleButton(t, id, buttons, infoSpan.querySelector('.status-text'));
                buttons.appendChild(toggleButton);

                const editButton = document.createElement('button');
                editButton.className = 'secondary-button';
                editButton.innerHTML = '<img src="icons/settings.svg">Edit Template';
                editButton.addEventListener('click', () => {
                    initializeTemplateForm(t.userIds);
                    templateFormTitle.textContent = `Edit Template: ${t.name}`;
                    submitTemplate.innerHTML = '<img src="icons/edit.svg">Save Changes';
                    templateForm.dataset.editId = id;

                    templateName.value = t.name;
                    displayTemplateCanvas(t.template);
                    [tx.value, ty.value, px.value, py.value] = t.coords;
                    canBuyCharges.checked = t.canBuyCharges;
                    canBuyMaxCharges.checked = t.canBuyMaxCharges;
                    antiGriefMode.checked = t.antiGriefMode;
                });

                const delButton = document.createElement('button');
                delButton.className = 'destructive-button';
                delButton.innerHTML = '<img src="icons/remove.svg">Delete Template';
                delButton.addEventListener("click", () => {
                    showConfirmation(
                        "Delete Template",
                        `Are you sure you want to delete template "${t.name}"?`,
                        async () => {
                            try {
                                await axios.delete(`/template/${id}`);
                                openManageTemplates.click();
                            } catch (error) {
                                handleError(error);
                            };
                        }
                    );
                });
                buttons.append(editButton);
                buttons.append(delButton);
                template.append(canvas);
                template.append(buttons);
                templateList.append(template);
            };
        });
    });
    changeTab(manageTemplates);
});
openSettings.addEventListener("click", async () => {
    try {
        const response = await axios.get('/settings');
        const currentSettings = response.data;
        drawingModeSelect.value = currentSettings.drawingMethod;
        turnstileNotifications.checked = currentSettings.turnstileNotifications;
        outlineMode.checked = currentSettings.outlineMode;
        accountCooldown.value = currentSettings.accountCooldown / 1000;
        purchaseCooldown.value = currentSettings.purchaseCooldown / 1000;
        dropletReserve.value = currentSettings.dropletReserve;
        antiGriefStandby.value = currentSettings.antiGriefStandby / 60000;
        chargeThreshold.value = currentSettings.chargeThreshold * 100;
    } catch (error) {
        handleError(error);
    }
    changeTab(settings);
});

// Settings
const saveSetting = async (setting) => {
    try {
        await axios.put('/settings', setting);
        showMessage("Success", "Setting saved!");
    } catch (error) {
        handleError(error);
    }
};

drawingModeSelect.addEventListener('change', () => saveSetting({ drawingMethod: drawingModeSelect.value }));
turnstileNotifications.addEventListener('change', () => saveSetting({ turnstileNotifications: turnstileNotifications.checked }));
outlineMode.addEventListener('change', () => saveSetting({ outlineMode: outlineMode.checked }));

accountCooldown.addEventListener('change', () => {
    const value = parseInt(accountCooldown.value, 10) * 1000;
    if (isNaN(value) || value < 0) {
        showMessage("Error", "Please enter a valid non-negative number.");
        return;
    }
    saveSetting({ accountCooldown: value });
});

purchaseCooldown.addEventListener('change', () => {
    const value = parseInt(purchaseCooldown.value, 10) * 1000;
    if (isNaN(value) || value < 0) {
        showMessage("Error", "Please enter a valid non-negative number.");
        return;
    }
    saveSetting({ purchaseCooldown: value });
});

dropletReserve.addEventListener('change', () => {
    const value = parseInt(dropletReserve.value, 10);
    if (isNaN(value) || value < 0) {
        showMessage("Error", "Please enter a valid non-negative number.");
        return;
    }
    saveSetting({ dropletReserve: value });
});

antiGriefStandby.addEventListener('change', () => {
    const value = parseInt(antiGriefStandby.value, 10) * 60000;
    if (isNaN(value) || value < 60000) {
        showMessage("Error", "Please enter a valid number (at least 1 minute).");
        return;
    }
    saveSetting({ antiGriefStandby: value });
});

chargeThreshold.addEventListener('change', () => {
    const value = parseInt(chargeThreshold.value, 10);
    if (isNaN(value) || value < 0 || value > 100) {
        showMessage("Error", "Please enter a valid percentage between 0 and 100.");
        return;
    }
    saveSetting({ chargeThreshold: value / 100 });
});

tx.addEventListener('blur', () => {
    const value = tx.value.trim();
    const urlRegex = /pixel\/(\d+)\/(\d+)\?x=(\d+)&y=(\d+)/;
    const urlMatch = value.match(urlRegex);

    if (urlMatch) {
        tx.value = urlMatch[1];
        ty.value = urlMatch[2];
        px.value = urlMatch[3];
        py.value = urlMatch[4];
    } else {
        const parts = value.split(/\s+/);
        if (parts.length === 4) {
            tx.value = parts[0].replace(/[^0-9]/g, '');
            ty.value = parts[1].replace(/[^0-9]/g, '');
            px.value = parts[2].replace(/[^0-9]/g, '');
            py.value = parts[3].replace(/[^0-9]/g, '');
        } else {
            tx.value = value.replace(/[^0-9]/g, '');
        }
    }
});

[ty, px, py].forEach(input => {
    input.addEventListener('blur', () => {
        input.value = input.value.replace(/[^0-9]/g, '');
    });
});<|MERGE_RESOLUTION|>--- conflicted
+++ resolved
@@ -308,7 +308,6 @@
     };
     reader.readAsDataURL(file);
 };
-<<<<<<< HEAD
 
 const displayTemplateCanvas = (template) => {
     currentTemplate = template;
@@ -318,29 +317,19 @@
     details.style.display = "block";
 };
 
-convertInput.addEventListener('change', async () => {
-    processImageFile(convertInput.files[0], (template) => {
-        displayTemplateCanvas(template);
-    });
-});
-=======
 const processEvent = () => {
     const file = convertInput.files[0];
     if (file) {
         templateName.value = file.name.replace(/\.[^/.]+$/, "");
         processImageFile(file, (template) => {
-            currentTemplate = template;
-            drawTemplate(template, templateCanvas);
-            size.innerHTML = `${template.width}x${template.height}px`;
-            ink.innerHTML = template.ink;
-            details.style.display = "block";
+            displayTemplateCanvas(template);
         });
     };
 };
+
 convertInput.addEventListener('change', processEvent);
 usePaidColors.addEventListener('change', processEvent);
 
->>>>>>> 9b9aab62
 previewCanvasButton.addEventListener('click', async () => {
     const txVal = parseInt(tx.value, 10);
     const tyVal = parseInt(ty.value, 10);
