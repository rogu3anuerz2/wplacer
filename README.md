--- conflicted
+++ resolved
@@ -1,63 +1,55 @@
-<h1 align="center"><p style="display: inline-flex; align-items: center; gap: 0.25em"><img style="width: 1.5em; height: 1.5em;" src="public/icons/favicon.png">wplacer</p></h1>
-
-<p align="center"><img src="https://img.shields.io/github/package-json/v/luluwaffless/wplacer">
-<a href="LICENSE"><img src="https://img.shields.io/github/license/luluwaffless/wplacer"></a>
-<a href="https://discord.gg/qbtcWrHJvR"><img src="https://img.shields.io/badge/Support-gray?style=flat&logo=Discord&logoColor=white&logoSize=auto&labelColor=5562ea"></a>
-<<<<<<< HEAD
-<a href="LEIAME.md"><img src="https://img.shields.io/badge/tradução-português_(brasil)-green"></a><//p>
-=======
->>>>>>> 1f60af16
-
-A massively updated auto-drawing bot for [wplace.live](https://wplace.live/).
-
-## Features ✅
-
--   **Simple and easy-to-use web UI:** For managing users and templates
--   **Advanced Multi-Account System:** Run templates with multiple users simultaneously. The system intelligently prioritizes users with the most charges available to maximize efficiency.
--   **Multiple Drawing Modes:** Choose from several drawing strategies (Top to Bottom, Bottom to Top, Random Color, etc.) to optimize your approach for different templates.
--   **Automatic Upgrade Purchasing:** If enabled, the bot will automatically purchase max charge upgrades or extra charges when running out for your accounts whenever they have enough droplets.
--   **Account Status Checker:** A tool in the "Manage Users" tab allows you to quickly check if your accounts' cookies are still valid.
--   **Advanced Template Controls:** Options such as restarting, replacing a template's image, or pausing on the fly make management more flexible as well as providing you with real time updates on the template's status.
--   **Automatic Captcha (Turnstile) Token Handling:** Turnstile handling lets you babysit the bot much less
--   **Desktop Notifications:** The program will now send a desktop notification when it needs a new Turnstile token, so you don't have to constantly check the console.
-
-## Installation and Usage 💻
-### Requirements:
-- [Node.js and NPM](https://nodejs.org/en/download)
-- [Tampermonkey](https://www.tampermonkey.net/)
-- [git](https://git-scm.com/downloads) (optional, but recommended)
-### Installation:
-1. [Install the userscript to manually solve Turnstiles (CAPTCHAs)](https://raw.githubusercontent.com/luluwaffless/wplacer/refs/heads/main/public/wplacer.user.js)
-2. Download the repository using [git](https://git-scm.com/downloads) (`git clone https://github.com/luluwaffless/wplacer.git`) or download the ZIP directly from GitHub.
-3. In the terminal, navigate to the project directory and install the dependencies with `npm i`.
-- If you'd like, you can change the host and port of the local server by creating a `.env` file.
-### Usage:
-1. To start the bot, run `npm start` in the terminal.
-2. Open the URL printed in the console (usually `http://127.0.0.1/`) in your browser.
-3. Navigate to the "Manage Users" page to add your accounts.
-   - In [wplace.live](https://wplace.live/), open DevTools (F12 or Inspect), go to `Application > Cookies`, and copy the values of the cookies named `s` and `j`. Only older accounts have the `s` cookie, so you can often skip it.
-   - Paste the cookie values into the "Add User" form.
-4. Go to the "Add Template" page to create your drawing templates.
-   - The coordinates (`Tile X/Y`, `Pixel X/Y`) are for the top-left corner of your image. You can find these by clicking a pixel on wplace.live and inspecting the `pixel` request in the Network tab of DevTools.
-   - You can assign multiple users to a single template.
-5. Finally, go to "Manage Templates" and click "Start" on any template to begin drawing.
-   - The script will occasionally notify you to paint a pixel on [wplace.live](https://wplace.live/). This is required to refresh the Turnstile token needed for painting.
-
-## Notes 📝
-
-> [!CAUTION]
-> This bot is not affiliated with [wplace.live](https://wplace.live/) and its use may be against the site's rules. The developers are not responsible for any punishments against your accounts. Use at your own risk.
-
-## Authors 🙏
-
--   [luluwaffless](https://github.com/luluwaffless)
--   [Jinx](https://github.com/JinxTheCatto)
-
-### License 📜
-
-<<<<<<< HEAD
-[GNU AGPL v3](LICENSE)
-=======
-[GNU AGPL v3](LICENSE)
-
->>>>>>> 1f60af16
+<h1 align="center"><p style="display: inline-flex; align-items: center; gap: 0.25em"><img style="width: 1.5em; height: 1.5em;" src="public/icons/favicon.png">wplacer</p></h1>
+
+<p align="center"><img src="https://img.shields.io/github/package-json/v/luluwaffless/wplacer">
+<a href="LICENSE"><img src="https://img.shields.io/github/license/luluwaffless/wplacer"></a>
+<a href="https://discord.gg/qbtcWrHJvR"><img src="https://img.shields.io/badge/Support-gray?style=flat&logo=Discord&logoColor=white&logoSize=auto&labelColor=5562ea"></a>
+<a href="LEIAME.md"><img src="https://img.shields.io/badge/tradução-português_(brasil)-green"></a><//p>
+
+A massively updated auto-drawing bot for [wplace.live](https://wplace.live/).
+
+## Features ✅
+
+-   **Simple and easy-to-use web UI:** For managing users and templates
+-   **Advanced Multi-Account System:** Run templates with multiple users simultaneously. The system intelligently prioritizes users with the most charges available to maximize efficiency.
+-   **Multiple Drawing Modes:** Choose from several drawing strategies (Top to Bottom, Bottom to Top, Random Color, etc.) to optimize your approach for different templates.
+-   **Automatic Upgrade Purchasing:** If enabled, the bot will automatically purchase max charge upgrades or extra charges when running out for your accounts whenever they have enough droplets.
+-   **Account Status Checker:** A tool in the "Manage Users" tab allows you to quickly check if your accounts' cookies are still valid.
+-   **Advanced Template Controls:** Options such as restarting, replacing a template's image, or pausing on the fly make management more flexible as well as providing you with real time updates on the template's status.
+-   **Automatic Captcha (Turnstile) Token Handling:** Turnstile handling lets you babysit the bot much less
+-   **Desktop Notifications:** The program will now send a desktop notification when it needs a new Turnstile token, so you don't have to constantly check the console.
+
+## Installation and Usage 💻
+### Requirements:
+- [Node.js and NPM](https://nodejs.org/en/download)
+- [Tampermonkey](https://www.tampermonkey.net/)
+- [git](https://git-scm.com/downloads) (optional, but recommended)
+### Installation:
+1. [Install the userscript to manually solve Turnstiles (CAPTCHAs)](https://raw.githubusercontent.com/luluwaffless/wplacer/refs/heads/main/public/wplacer.user.js)
+2. Download the repository using [git](https://git-scm.com/downloads) (`git clone https://github.com/luluwaffless/wplacer.git`) or download the ZIP directly from GitHub.
+3. In the terminal, navigate to the project directory and install the dependencies with `npm i`.
+- If you'd like, you can change the host and port of the local server by creating a `.env` file.
+### Usage:
+1. To start the bot, run `npm start` in the terminal.
+2. Open the URL printed in the console (usually `http://127.0.0.1/`) in your browser.
+3. Navigate to the "Manage Users" page to add your accounts.
+   - In [wplace.live](https://wplace.live/), open DevTools (F12 or Inspect), go to `Application > Cookies`, and copy the values of the cookies named `s` and `j`. Only older accounts have the `s` cookie, so you can often skip it.
+   - Paste the cookie values into the "Add User" form.
+4. Go to the "Add Template" page to create your drawing templates.
+   - The coordinates (`Tile X/Y`, `Pixel X/Y`) are for the top-left corner of your image. You can find these by clicking a pixel on wplace.live and inspecting the `pixel` request in the Network tab of DevTools.
+   - You can assign multiple users to a single template.
+5. Finally, go to "Manage Templates" and click "Start" on any template to begin drawing.
+   - The script will occasionally notify you to paint a pixel on [wplace.live](https://wplace.live/). This is required to refresh the Turnstile token needed for painting.
+
+## Notes 📝
+
+> [!CAUTION]
+> This bot is not affiliated with [wplace.live](https://wplace.live/) and its use may be against the site's rules. The developers are not responsible for any punishments against your accounts. Use at your own risk.
+
+## Authors 🙏
+
+-   [luluwaffless](https://github.com/luluwaffless)
+-   [Jinx](https://github.com/JinxTheCatto)
+
+### License 📜
+
+[GNU AGPL v3](LICENSE)