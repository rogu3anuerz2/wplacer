import StealthPlugin from 'puppeteer-extra-plugin-stealth';
import { appendFileSync } from "node:fs";
import puppeteer from 'puppeteer-extra';
import notifier from 'node-notifier';
import path from 'node:path';

const pallete = { "0,0,0": 1, "60,60,60": 2, "120,120,120": 3, "210,210,210": 4, "255,255,255": 5, "96,0,24": 6, "237,28,36": 7, "255,127,39": 8, "246,170,9": 9, "249,221,59": 10, "255,250,188": 11, "14,185,104": 12, "19,230,123": 13, "135,255,94": 14, "12,129,110": 15, "16,174,166": 16, "19,225,190": 17, "40,80,158": 18, "64,147,228": 19, "96,247,242": 20, "107,80,246": 21, "153,177,251": 22, "120,12,153": 23, "170,56,185": 24, "224,159,249": 25, "203,0,122": 26, "236,31,128": 27, "243,141,169": 28, "104,70,52": 29, "149,104,42": 30, "248,178,119": 31, "170,170,170": 32, "165,14,30": 33, "250,128,114": 34, "228,92,26": 35, "214,181,148": 36, "156,132,49": 37, "197,173,49": 38, "232,212,95": 39, "74,107,58": 40, "90,148,74": 41, "132,197,115": 42, "15,121,159": 43, "187,250,242": 44, "125,199,255": 45, "77,49,184": 46, "74,66,132": 47, "122,113,196": 48, "181,174,241": 49, "219,164,99": 50, "209,128,81": 51, "255,197,165": 52, "155,82,73": 53, "209,128,120": 54, "250,182,164": 55, "123,99,82": 56, "156,132,107": 57, "51,57,65": 58, "109,117,141": 59, "179,185,209": 60, "109,100,63": 61, "148,140,107": 62, "205,197,158": 63 };
export const duration = (durationMs) => {
    if (durationMs <= 0) return "0 seconds";
    const seconds = Math.floor((durationMs / 1000) % 60);
    const minutes = Math.floor((durationMs / (1000 * 60)) % 60);
    const hours = Math.floor(durationMs / (1000 * 60 * 60));
    const parts = [];
    if (hours) parts.push(`${hours} hour${hours === 1 ? '' : 's'}`);
    if (minutes) parts.push(`${minutes} minute${minutes === 1 ? '' : 's'}`);
    if (seconds || parts.length === 0) parts.push(`${seconds} second${seconds === 1 ? '' : 's'}`);
    if (parts.length === 1) {
        return parts[0];
    } else if (parts.length === 2) {
        return parts.join(' and ');
    } else {
        return parts.slice(0, -1).join(', ') + ' and ' + parts.slice(-1);
    };
};
export const log = async (id, name, data, error) => {
    const timestamp = new Date().toLocaleString();
    const identifier = `(${name}#${id})`;
    if (error) {
        console.error(`[${timestamp}] ${identifier} ${data}:`, error);
        appendFileSync(`errors.log`, `[${timestamp}] ${identifier} ${data}: ${error.stack || error.message}\n`);
    } else {
        console.log(`[${timestamp}] ${identifier} ${data}`);
        appendFileSync(`logs.log`, `[${timestamp}] ${identifier} ${data}\n`);
    };
};
export class WPlacer {
    constructor(template, coords, canBuyCharges, requestTokenCallback, settings) {
        this.status = "Waiting until called to start.";
        this.template = template;
        this.coords = coords;
        this.canBuyCharges = canBuyCharges;
        this.requestTokenCallback = requestTokenCallback;
        this.settings = settings;
        this.cookies = null;
        this.browser = null;
        this.me = null;
        this.userInfo = null;
        this.tiles = new Map();
        this.token = null;
        this.running = false;
        this._resolveToken = null;
        this.tokenPromise = new Promise((resolve) => {
            this._resolveToken = resolve;
        });
    };
    async login(cookies) {
        this.cookies = cookies;
        puppeteer.use(StealthPlugin());
        this.browser = await puppeteer.launch({ headless: 'new', args: ['--no-sandbox', '--disable-setuid-sandbox'] });
        for (const cookie of Object.keys(this.cookies)) await this.browser.setCookie({ name: cookie, value: this.cookies[cookie], domain: 'backend.wplace.live' });
        await this.loadUserInfo();
        return this.userInfo;
    };
    async close() {
        if (this.browser) await this.browser.close();
    }
    async loadUserInfo() {
        if (!this.me) this.me = await this.browser.newPage();
        await this.me.goto('https://backend.wplace.live/me');
        await this.me.waitForSelector('body', { timeout: 15000 });
        const bodyText = await this.me.evaluate(() => document.body.innerText);

        if (bodyText.includes('1015')) {
            throw new Error("(1015) You are being rate-limited by the server. Please wait a moment and try again.");
        }

        try {
            const userInfo = JSON.parse(bodyText);
            if (userInfo.error) {
                throw new Error(`(500) Failed to authenticate: "${userInfo.error}". The cookie is likely invalid or expired.`);
            }
            if (userInfo.id && userInfo.name) {
                this.userInfo = userInfo;
                return true;
            } else {
                throw new Error(`Unexpected response from /me endpoint: ${JSON.stringify(userInfo)}`);
            }
        } catch (e) {
            throw new Error(`Failed to parse server response. The service may be down or returning an invalid format. Response: "${bodyText}"`);
        }
    };
    cookieStr = (obj) => Object.keys(obj).map(cookie => `${cookie}=${obj[cookie]}`).join(";");
    async post(url, body) {
        const response = await this.me.evaluate((url, cookies, body) => new Promise(async (resolve) => {
            const request = await fetch(url, {
                method: "POST",
                headers: {
                    "Accept": "*/*",
                    "Content-Type": "text/plain;charset=UTF-8",
                    "Cookie": cookies,
                    "Referer": "https://wplace.live/"
                },
                body: JSON.stringify(body)
            });
            const data = await request.json();
            resolve({ status: request.status, data: data });
        }), url, this.cookieStr(this.cookies), body);
        return response;
    };
    async loadTiles() {
        this.tiles.clear();
        const [tx, ty, px, py] = this.coords;
        const endPx = px + this.template.width;
        const endPy = py + this.template.height;
        const endTx = tx + Math.floor(endPx / 1000);
        const endTy = ty + Math.floor(endPy / 1000);

        const tilePromises = [];
        for (let currentTx = tx; currentTx <= endTx; currentTx++) {
            for (let currentTy = ty; currentTy <= endTy; currentTy++) {
                const promise = this.me.evaluate((pallete, src) => new Promise((resolve) => {
                    const image = new Image();
                    image.crossOrigin = "Anonymous";
                    image.onload = () => {
                        const canvas = document.createElement("canvas");
                        canvas.width = image.width;
                        canvas.height = image.height;
                        const ctx = canvas.getContext("2d");
                        ctx.drawImage(image, 0, 0);
                        const template = { width: canvas.width, height: canvas.height, data: Array.from({ length: canvas.width }, () => []) };
                        const d = ctx.getImageData(0, 0, canvas.width, canvas.height);
                        for (let x = 0; x < canvas.width; x++) {
                            for (let y = 0; y < canvas.height; y++) {
                                const i = (y * canvas.width + x) * 4;
                                const [r, g, b, a] = [d.data[i], d.data[i + 1], d.data[i + 2], d.data[i + 3]];
                                if (a === 255) template.data[x][y] = pallete[`${r},${g},${b}`];
                                else template.data[x][y] = 0;
                            };
                        };
                        canvas.remove();
                        resolve(template);
                    };
                    image.onerror = () => resolve(null); // Resolve with null on error
                    image.src = src;
                }), pallete, `https://backend.wplace.live/files/s0/tiles/${currentTx}/${currentTy}.png?t=${Date.now()}`)
                .then(tileData => {
                    if (tileData) {
                        this.tiles.set(`${currentTx}_${currentTy}`, tileData);
                    }
                });
                tilePromises.push(promise);
            }
        }
        await Promise.all(tilePromises);
        return true;
    }
    setToken(t) {
        if (this._resolveToken) {
            this._resolveToken(t);
            this._resolveToken = null;
            this.token = t;
        };
    };
    async waitForToken() {
        if (this.requestTokenCallback) {
            this.requestTokenCallback(`user-${this.userInfo.name}`);
        }
        log(this.userInfo.id, this.userInfo.name, "⚠️ No Turnstile token, requesting one from clients...");
        if (this.settings && this.settings.turnstileNotifications) {
            notifier.notify({
                title: 'wplacer: Action Required',
                message: `User ${this.userInfo.name} (#${this.userInfo.id}) needs a new captcha token to continue. Please open wplace.live or solve a captcha.`,
                icon: path.join(process.cwd(), 'public', 'icons', 'favicon.png'),
                sound: true,
                wait: true
            });
        }
        await this.tokenPromise;
        log(this.userInfo.id, this.userInfo.name, "✅ Got Turnstile token!");
    }

    async _executePaint(tx, ty, body) {
        if (body.colors.length === 0) return { painted: 0, success: true };
        const response = await this.post(`https://backend.wplace.live/s0/pixel/${tx}/${ty}`, body);

        if (response.data.painted && response.data.painted == body.colors.length) {
            log(this.userInfo.id, this.userInfo.name, `🎨 Painted ${body.colors.length} pixels on tile ${tx},${ty}.`);
            return { painted: body.colors.length, success: true };
        } else if (response.status === 403 && response.data.error === "refresh") {
            this.token = null;
            this.tokenPromise = new Promise((resolve) => { this._resolveToken = resolve; });
            return { painted: 0, success: false, reason: 'refresh' };
        } else if (response.status === 500) {
            log(this.userInfo.id, this.userInfo.name, "⏱️ Rate limited by the server. Waiting 40 seconds before retrying...");
            await this.sleep(40000);
            return { painted: 0, success: false, reason: 'ratelimit' };
        } else if (response.status === 429 || (response.data.error && response.data.error.includes("1015"))) {
             throw new Error("(1015) You are being rate-limited. Please wait a moment and try again.");
        } else {
            throw Error(`Unexpected response for tile ${tx},${ty}: ${JSON.stringify(response)}`);
        }
    }

    _getMismatchedPixels() {
        const [startX, startY, startPx, startPy] = this.coords;
        const mismatched = [];
        for (let y = 0; y < this.template.height; y++) {
            for (let x = 0; x < this.template.width; x++) {
                const templateColor = this.template.data[x][y];
                if (templateColor === 0) continue;

                const globalPx = startPx + x;
                const globalPy = startPy + y;
                const targetTx = startX + Math.floor(globalPx / 1000);
                const targetTy = startY + Math.floor(globalPy / 1000);
                const localPx = globalPx % 1000;
                const localPy = globalPy % 1000;

                const tile = this.tiles.get(`${targetTx}_${targetTy}`);
                if (!tile || !tile.data[localPx]) continue;

                const tileColor = tile.data[localPx][localPy];

                if (templateColor !== tileColor) {
                    const neighbors = [
                        this.template.data[x - 1]?.[y],
                        this.template.data[x + 1]?.[y],
                        this.template.data[x]?.[y - 1],
                        this.template.data[x]?.[y + 1]
                    ];
                    const isEdge = neighbors.some(n => n === 0 || n === undefined);
                    mismatched.push({ tx: targetTx, ty: targetTy, px: localPx, py: localPy, color: templateColor, isEdge });
                }
            }
        }
        return mismatched;
    }

    async paint(method = 'linear') {
        await this.loadUserInfo();

<<<<<<< HEAD
        switch (method) {
            case 'linear': log(this.userInfo.id, this.userInfo.name, "🎨 Painting (Top to Bottom)..."); break;
            case 'linear-reversed': log(this.userInfo.id, this.userInfo.name, "🎨 Painting (Bottom to Top)..."); break;
            case 'outline-linear': log(this.userInfo.id, this.userInfo.name, "🎨 Painting (Edges then Top to Bottom)..."); break;
            case 'singleColorRandom': log(this.userInfo.id, this.userInfo.name, `🎨 Painting (Random Color)...`); break;
            case 'colorByColor': log(this.userInfo.id, this.userInfo.name, `🎨 Painting (Color by Color)...`); break;
            default: throw new Error(`Unknown paint method: ${method}`);
        }
=======
        switch (method) {
            case 'linear': log(this.userInfo.id, this.userInfo.name, "🎨 Painting (Top to Bottom)..."); break;
            case 'linear-reversed': log(this.userInfo.id, this.userInfo.name, "🎨 Painting (Bottom to Top)..."); break;
            case 'linear-ltr': log(this.userInfo.id, this.userInfo.name, "🎨 Painting (Left to Right)..."); break;
            case 'linear-rtl': log(this.userInfo.id, this.userInfo.name, "🎨 Painting (Right to Left)..."); break;
            case 'singleColorRandom': log(this.userInfo.id, this.userInfo.name, `🎨 Painting (Random Color)...`); break;
            case 'colorByColor': log(this.userInfo.id, this.userInfo.name, `🎨 Painting (Color by Color)...`); break;
            default: throw new Error(`Unknown paint method: ${method}`);
        }
>>>>>>> 9f4ac7fc

        while (true) {
            await this.loadTiles();
            if (!this.token) await this.waitForToken();
        
            let mismatchedPixels = this._getMismatchedPixels();
            if (mismatchedPixels.length === 0) return 0;
    
<<<<<<< HEAD
            switch (method) {
                case 'linear-reversed':
                    mismatchedPixels.reverse();
                    break;
                case 'outline-linear':
                    const edgePixels = mismatchedPixels.filter(p => p.isEdge);
                    const innerPixels = mismatchedPixels.filter(p => !p.isEdge);
                    mismatchedPixels = edgePixels.concat(innerPixels);
                    break;
                case 'singleColorRandom':
                case 'colorByColor':
                    const pixelsByColor = mismatchedPixels.reduce((acc, p) => {
                        if (!acc[p.color]) acc[p.color] = [];
                        acc[p.color].push(p);
                        return acc;
                    }, {});
                    const colors = Object.keys(pixelsByColor);
                    if (method === 'singleColorRandom') {
                        for (let i = colors.length - 1; i > 0; i--) {
                            const j = Math.floor(Math.random() * (i + 1));
                            [colors[i], colors[j]] = [colors[j], colors[i]];
                        }
                    }
                    mismatchedPixels = colors.flatMap(color => pixelsByColor[color]);
                    break;
            }
=======
            switch (method) {
                case 'linear-reversed':
                    mismatchedPixels.reverse();
                    break;
                case 'linear-ltr': {
                    const [startX, startY, _startPx, _startPy] = this.coords;
                    mismatchedPixels.sort((a, b) => {
                        const aGlobalX = (a.tx - startX) * 1000 + a.px;
                        const bGlobalX = (b.tx - startX) * 1000 + b.px;
                        if (aGlobalX !== bGlobalX) return aGlobalX - bGlobalX;
                        return (a.ty - startY) * 1000 + a.py - ((b.ty - startY) * 1000 + b.py);
                    });
                    break;
                }
                case 'linear-rtl': {
                    const [startX, startY, _startPx, _startPy] = this.coords;
                    mismatchedPixels.sort((a, b) => {
                        const aGlobalX = (a.tx - startX) * 1000 + a.px;
                        const bGlobalX = (b.tx - startX) * 1000 + b.px;
                        if (aGlobalX !== bGlobalX) return bGlobalX - aGlobalX;
                        return (a.ty - startY) * 1000 + a.py - ((b.ty - startY) * 1000 + b.py);
                    });
                    break;
                }
                case 'singleColorRandom':
                case 'colorByColor':
                    const pixelsByColor = mismatchedPixels.reduce((acc, p) => {
                        if (!acc[p.color]) acc[p.color] = [];
                        acc[p.color].push(p);
                        return acc;
                    }, {});
                    const colors = Object.keys(pixelsByColor);
                    if (method === 'singleColorRandom') {
                        for (let i = colors.length - 1; i > 0; i--) {
                            const j = Math.floor(Math.random() * (i + 1));
                            [colors[i], colors[j]] = [colors[j], colors[i]];
                        }
                    }
                    mismatchedPixels = colors.flatMap(color => pixelsByColor[color]);
                    break;
            }
>>>>>>> 9f4ac7fc
    
            const pixelsToPaint = mismatchedPixels.slice(0, Math.floor(this.userInfo.charges.count));
            const bodiesByTile = pixelsToPaint.reduce((acc, p) => {
                const key = `${p.tx}_${p.ty}`;
                if (!acc[key]) acc[key] = { colors: [], coords: [] };
                acc[key].colors.push(p.color);
                acc[key].coords.push(p.px, p.py);
                return acc;
            }, {});
    
            let totalPainted = 0;
            let needsRetry = false;
            for (const tileKey in bodiesByTile) {
                const [tx, ty] = tileKey.split('_').map(Number);
                const body = { ...bodiesByTile[tileKey], t: this.token };
                const result = await this._executePaint(tx, ty, body);
                
                if (result.success) {
                    totalPainted += result.painted;
                } else {
                    needsRetry = true;
                    break;
                }
            }

            if (!needsRetry) {
                return totalPainted;
            }
        }
    }

    async buyProduct(productId, amount) {
        const response = await this.post(`https://backend.wplace.live/purchase`, { product: { id: productId, amount: amount } });
        if (response.data.success) {
            let purchaseMessage;
            if (productId === 80) {
                purchaseMessage = `🛒 Bought ${amount * 30} pixels for ${amount * 500} droplets`;
            } else if (productId === 70) {
                const upgradeText = amount === 1 ? "Upgrade" : "Upgrades";
                purchaseMessage = `🛒 Bought ${amount} Max Charge ${upgradeText} for ${amount * 500} droplets`;
            } else {
                purchaseMessage = `🛒 Purchase successful for product #${productId} (amount: ${amount})`;
            }
            log(this.userInfo.id, this.userInfo.name, purchaseMessage);
            return true;
        } else if (response.status === 429 || (response.data.error && response.data.error.includes("1015"))) {
             throw new Error("(1015) You are being rate-limited while trying to make a purchase. Please wait.");
        } else {
            throw Error(`Unexpected response during purchase: ${JSON.stringify(response)}`);
        }
    };
    async pixelsLeft() {
        await this.loadTiles();
        return this._getMismatchedPixels().length;
    };
    sleep(ms) {
        return new Promise((resolve) => setTimeout(resolve, ms));
    };
};<|MERGE_RESOLUTION|>--- conflicted
+++ resolved
@@ -1,398 +1,364 @@
-import StealthPlugin from 'puppeteer-extra-plugin-stealth';
-import { appendFileSync } from "node:fs";
-import puppeteer from 'puppeteer-extra';
-import notifier from 'node-notifier';
-import path from 'node:path';
-
-const pallete = { "0,0,0": 1, "60,60,60": 2, "120,120,120": 3, "210,210,210": 4, "255,255,255": 5, "96,0,24": 6, "237,28,36": 7, "255,127,39": 8, "246,170,9": 9, "249,221,59": 10, "255,250,188": 11, "14,185,104": 12, "19,230,123": 13, "135,255,94": 14, "12,129,110": 15, "16,174,166": 16, "19,225,190": 17, "40,80,158": 18, "64,147,228": 19, "96,247,242": 20, "107,80,246": 21, "153,177,251": 22, "120,12,153": 23, "170,56,185": 24, "224,159,249": 25, "203,0,122": 26, "236,31,128": 27, "243,141,169": 28, "104,70,52": 29, "149,104,42": 30, "248,178,119": 31, "170,170,170": 32, "165,14,30": 33, "250,128,114": 34, "228,92,26": 35, "214,181,148": 36, "156,132,49": 37, "197,173,49": 38, "232,212,95": 39, "74,107,58": 40, "90,148,74": 41, "132,197,115": 42, "15,121,159": 43, "187,250,242": 44, "125,199,255": 45, "77,49,184": 46, "74,66,132": 47, "122,113,196": 48, "181,174,241": 49, "219,164,99": 50, "209,128,81": 51, "255,197,165": 52, "155,82,73": 53, "209,128,120": 54, "250,182,164": 55, "123,99,82": 56, "156,132,107": 57, "51,57,65": 58, "109,117,141": 59, "179,185,209": 60, "109,100,63": 61, "148,140,107": 62, "205,197,158": 63 };
-export const duration = (durationMs) => {
-    if (durationMs <= 0) return "0 seconds";
-    const seconds = Math.floor((durationMs / 1000) % 60);
-    const minutes = Math.floor((durationMs / (1000 * 60)) % 60);
-    const hours = Math.floor(durationMs / (1000 * 60 * 60));
-    const parts = [];
-    if (hours) parts.push(`${hours} hour${hours === 1 ? '' : 's'}`);
-    if (minutes) parts.push(`${minutes} minute${minutes === 1 ? '' : 's'}`);
-    if (seconds || parts.length === 0) parts.push(`${seconds} second${seconds === 1 ? '' : 's'}`);
-    if (parts.length === 1) {
-        return parts[0];
-    } else if (parts.length === 2) {
-        return parts.join(' and ');
-    } else {
-        return parts.slice(0, -1).join(', ') + ' and ' + parts.slice(-1);
-    };
-};
-export const log = async (id, name, data, error) => {
-    const timestamp = new Date().toLocaleString();
-    const identifier = `(${name}#${id})`;
-    if (error) {
-        console.error(`[${timestamp}] ${identifier} ${data}:`, error);
-        appendFileSync(`errors.log`, `[${timestamp}] ${identifier} ${data}: ${error.stack || error.message}\n`);
-    } else {
-        console.log(`[${timestamp}] ${identifier} ${data}`);
-        appendFileSync(`logs.log`, `[${timestamp}] ${identifier} ${data}\n`);
-    };
-};
-export class WPlacer {
-    constructor(template, coords, canBuyCharges, requestTokenCallback, settings) {
-        this.status = "Waiting until called to start.";
-        this.template = template;
-        this.coords = coords;
-        this.canBuyCharges = canBuyCharges;
-        this.requestTokenCallback = requestTokenCallback;
-        this.settings = settings;
-        this.cookies = null;
-        this.browser = null;
-        this.me = null;
-        this.userInfo = null;
-        this.tiles = new Map();
-        this.token = null;
-        this.running = false;
-        this._resolveToken = null;
-        this.tokenPromise = new Promise((resolve) => {
-            this._resolveToken = resolve;
-        });
-    };
-    async login(cookies) {
-        this.cookies = cookies;
-        puppeteer.use(StealthPlugin());
-        this.browser = await puppeteer.launch({ headless: 'new', args: ['--no-sandbox', '--disable-setuid-sandbox'] });
-        for (const cookie of Object.keys(this.cookies)) await this.browser.setCookie({ name: cookie, value: this.cookies[cookie], domain: 'backend.wplace.live' });
-        await this.loadUserInfo();
-        return this.userInfo;
-    };
-    async close() {
-        if (this.browser) await this.browser.close();
-    }
-    async loadUserInfo() {
-        if (!this.me) this.me = await this.browser.newPage();
-        await this.me.goto('https://backend.wplace.live/me');
-        await this.me.waitForSelector('body', { timeout: 15000 });
-        const bodyText = await this.me.evaluate(() => document.body.innerText);
-
-        if (bodyText.includes('1015')) {
-            throw new Error("(1015) You are being rate-limited by the server. Please wait a moment and try again.");
-        }
-
-        try {
-            const userInfo = JSON.parse(bodyText);
-            if (userInfo.error) {
-                throw new Error(`(500) Failed to authenticate: "${userInfo.error}". The cookie is likely invalid or expired.`);
-            }
-            if (userInfo.id && userInfo.name) {
-                this.userInfo = userInfo;
-                return true;
-            } else {
-                throw new Error(`Unexpected response from /me endpoint: ${JSON.stringify(userInfo)}`);
-            }
-        } catch (e) {
-            throw new Error(`Failed to parse server response. The service may be down or returning an invalid format. Response: "${bodyText}"`);
-        }
-    };
-    cookieStr = (obj) => Object.keys(obj).map(cookie => `${cookie}=${obj[cookie]}`).join(";");
-    async post(url, body) {
-        const response = await this.me.evaluate((url, cookies, body) => new Promise(async (resolve) => {
-            const request = await fetch(url, {
-                method: "POST",
-                headers: {
-                    "Accept": "*/*",
-                    "Content-Type": "text/plain;charset=UTF-8",
-                    "Cookie": cookies,
-                    "Referer": "https://wplace.live/"
-                },
-                body: JSON.stringify(body)
-            });
-            const data = await request.json();
-            resolve({ status: request.status, data: data });
-        }), url, this.cookieStr(this.cookies), body);
-        return response;
-    };
-    async loadTiles() {
-        this.tiles.clear();
-        const [tx, ty, px, py] = this.coords;
-        const endPx = px + this.template.width;
-        const endPy = py + this.template.height;
-        const endTx = tx + Math.floor(endPx / 1000);
-        const endTy = ty + Math.floor(endPy / 1000);
-
-        const tilePromises = [];
-        for (let currentTx = tx; currentTx <= endTx; currentTx++) {
-            for (let currentTy = ty; currentTy <= endTy; currentTy++) {
-                const promise = this.me.evaluate((pallete, src) => new Promise((resolve) => {
-                    const image = new Image();
-                    image.crossOrigin = "Anonymous";
-                    image.onload = () => {
-                        const canvas = document.createElement("canvas");
-                        canvas.width = image.width;
-                        canvas.height = image.height;
-                        const ctx = canvas.getContext("2d");
-                        ctx.drawImage(image, 0, 0);
-                        const template = { width: canvas.width, height: canvas.height, data: Array.from({ length: canvas.width }, () => []) };
-                        const d = ctx.getImageData(0, 0, canvas.width, canvas.height);
-                        for (let x = 0; x < canvas.width; x++) {
-                            for (let y = 0; y < canvas.height; y++) {
-                                const i = (y * canvas.width + x) * 4;
-                                const [r, g, b, a] = [d.data[i], d.data[i + 1], d.data[i + 2], d.data[i + 3]];
-                                if (a === 255) template.data[x][y] = pallete[`${r},${g},${b}`];
-                                else template.data[x][y] = 0;
-                            };
-                        };
-                        canvas.remove();
-                        resolve(template);
-                    };
-                    image.onerror = () => resolve(null); // Resolve with null on error
-                    image.src = src;
-                }), pallete, `https://backend.wplace.live/files/s0/tiles/${currentTx}/${currentTy}.png?t=${Date.now()}`)
-                .then(tileData => {
-                    if (tileData) {
-                        this.tiles.set(`${currentTx}_${currentTy}`, tileData);
-                    }
-                });
-                tilePromises.push(promise);
-            }
-        }
-        await Promise.all(tilePromises);
-        return true;
-    }
-    setToken(t) {
-        if (this._resolveToken) {
-            this._resolveToken(t);
-            this._resolveToken = null;
-            this.token = t;
-        };
-    };
-    async waitForToken() {
-        if (this.requestTokenCallback) {
-            this.requestTokenCallback(`user-${this.userInfo.name}`);
-        }
-        log(this.userInfo.id, this.userInfo.name, "⚠️ No Turnstile token, requesting one from clients...");
-        if (this.settings && this.settings.turnstileNotifications) {
-            notifier.notify({
-                title: 'wplacer: Action Required',
-                message: `User ${this.userInfo.name} (#${this.userInfo.id}) needs a new captcha token to continue. Please open wplace.live or solve a captcha.`,
-                icon: path.join(process.cwd(), 'public', 'icons', 'favicon.png'),
-                sound: true,
-                wait: true
-            });
-        }
-        await this.tokenPromise;
-        log(this.userInfo.id, this.userInfo.name, "✅ Got Turnstile token!");
-    }
-
-    async _executePaint(tx, ty, body) {
-        if (body.colors.length === 0) return { painted: 0, success: true };
-        const response = await this.post(`https://backend.wplace.live/s0/pixel/${tx}/${ty}`, body);
-
-        if (response.data.painted && response.data.painted == body.colors.length) {
-            log(this.userInfo.id, this.userInfo.name, `🎨 Painted ${body.colors.length} pixels on tile ${tx},${ty}.`);
-            return { painted: body.colors.length, success: true };
-        } else if (response.status === 403 && response.data.error === "refresh") {
-            this.token = null;
-            this.tokenPromise = new Promise((resolve) => { this._resolveToken = resolve; });
-            return { painted: 0, success: false, reason: 'refresh' };
-        } else if (response.status === 500) {
-            log(this.userInfo.id, this.userInfo.name, "⏱️ Rate limited by the server. Waiting 40 seconds before retrying...");
-            await this.sleep(40000);
-            return { painted: 0, success: false, reason: 'ratelimit' };
-        } else if (response.status === 429 || (response.data.error && response.data.error.includes("1015"))) {
-             throw new Error("(1015) You are being rate-limited. Please wait a moment and try again.");
-        } else {
-            throw Error(`Unexpected response for tile ${tx},${ty}: ${JSON.stringify(response)}`);
-        }
-    }
-
-    _getMismatchedPixels() {
-        const [startX, startY, startPx, startPy] = this.coords;
-        const mismatched = [];
-        for (let y = 0; y < this.template.height; y++) {
-            for (let x = 0; x < this.template.width; x++) {
-                const templateColor = this.template.data[x][y];
-                if (templateColor === 0) continue;
-
-                const globalPx = startPx + x;
-                const globalPy = startPy + y;
-                const targetTx = startX + Math.floor(globalPx / 1000);
-                const targetTy = startY + Math.floor(globalPy / 1000);
-                const localPx = globalPx % 1000;
-                const localPy = globalPy % 1000;
-
-                const tile = this.tiles.get(`${targetTx}_${targetTy}`);
-                if (!tile || !tile.data[localPx]) continue;
-
-                const tileColor = tile.data[localPx][localPy];
-
-                if (templateColor !== tileColor) {
-                    const neighbors = [
-                        this.template.data[x - 1]?.[y],
-                        this.template.data[x + 1]?.[y],
-                        this.template.data[x]?.[y - 1],
-                        this.template.data[x]?.[y + 1]
-                    ];
-                    const isEdge = neighbors.some(n => n === 0 || n === undefined);
-                    mismatched.push({ tx: targetTx, ty: targetTy, px: localPx, py: localPy, color: templateColor, isEdge });
-                }
-            }
-        }
-        return mismatched;
-    }
-
-    async paint(method = 'linear') {
-        await this.loadUserInfo();
-
-<<<<<<< HEAD
-        switch (method) {
-            case 'linear': log(this.userInfo.id, this.userInfo.name, "🎨 Painting (Top to Bottom)..."); break;
-            case 'linear-reversed': log(this.userInfo.id, this.userInfo.name, "🎨 Painting (Bottom to Top)..."); break;
-            case 'outline-linear': log(this.userInfo.id, this.userInfo.name, "🎨 Painting (Edges then Top to Bottom)..."); break;
-            case 'singleColorRandom': log(this.userInfo.id, this.userInfo.name, `🎨 Painting (Random Color)...`); break;
-            case 'colorByColor': log(this.userInfo.id, this.userInfo.name, `🎨 Painting (Color by Color)...`); break;
-            default: throw new Error(`Unknown paint method: ${method}`);
-        }
-=======
-        switch (method) {
-            case 'linear': log(this.userInfo.id, this.userInfo.name, "🎨 Painting (Top to Bottom)..."); break;
-            case 'linear-reversed': log(this.userInfo.id, this.userInfo.name, "🎨 Painting (Bottom to Top)..."); break;
-            case 'linear-ltr': log(this.userInfo.id, this.userInfo.name, "🎨 Painting (Left to Right)..."); break;
-            case 'linear-rtl': log(this.userInfo.id, this.userInfo.name, "🎨 Painting (Right to Left)..."); break;
-            case 'singleColorRandom': log(this.userInfo.id, this.userInfo.name, `🎨 Painting (Random Color)...`); break;
-            case 'colorByColor': log(this.userInfo.id, this.userInfo.name, `🎨 Painting (Color by Color)...`); break;
-            default: throw new Error(`Unknown paint method: ${method}`);
-        }
->>>>>>> 9f4ac7fc
-
-        while (true) {
-            await this.loadTiles();
-            if (!this.token) await this.waitForToken();
-        
-            let mismatchedPixels = this._getMismatchedPixels();
-            if (mismatchedPixels.length === 0) return 0;
-    
-<<<<<<< HEAD
-            switch (method) {
-                case 'linear-reversed':
-                    mismatchedPixels.reverse();
-                    break;
-                case 'outline-linear':
-                    const edgePixels = mismatchedPixels.filter(p => p.isEdge);
-                    const innerPixels = mismatchedPixels.filter(p => !p.isEdge);
-                    mismatchedPixels = edgePixels.concat(innerPixels);
-                    break;
-                case 'singleColorRandom':
-                case 'colorByColor':
-                    const pixelsByColor = mismatchedPixels.reduce((acc, p) => {
-                        if (!acc[p.color]) acc[p.color] = [];
-                        acc[p.color].push(p);
-                        return acc;
-                    }, {});
-                    const colors = Object.keys(pixelsByColor);
-                    if (method === 'singleColorRandom') {
-                        for (let i = colors.length - 1; i > 0; i--) {
-                            const j = Math.floor(Math.random() * (i + 1));
-                            [colors[i], colors[j]] = [colors[j], colors[i]];
-                        }
-                    }
-                    mismatchedPixels = colors.flatMap(color => pixelsByColor[color]);
-                    break;
-            }
-=======
-            switch (method) {
-                case 'linear-reversed':
-                    mismatchedPixels.reverse();
-                    break;
-                case 'linear-ltr': {
-                    const [startX, startY, _startPx, _startPy] = this.coords;
-                    mismatchedPixels.sort((a, b) => {
-                        const aGlobalX = (a.tx - startX) * 1000 + a.px;
-                        const bGlobalX = (b.tx - startX) * 1000 + b.px;
-                        if (aGlobalX !== bGlobalX) return aGlobalX - bGlobalX;
-                        return (a.ty - startY) * 1000 + a.py - ((b.ty - startY) * 1000 + b.py);
-                    });
-                    break;
-                }
-                case 'linear-rtl': {
-                    const [startX, startY, _startPx, _startPy] = this.coords;
-                    mismatchedPixels.sort((a, b) => {
-                        const aGlobalX = (a.tx - startX) * 1000 + a.px;
-                        const bGlobalX = (b.tx - startX) * 1000 + b.px;
-                        if (aGlobalX !== bGlobalX) return bGlobalX - aGlobalX;
-                        return (a.ty - startY) * 1000 + a.py - ((b.ty - startY) * 1000 + b.py);
-                    });
-                    break;
-                }
-                case 'singleColorRandom':
-                case 'colorByColor':
-                    const pixelsByColor = mismatchedPixels.reduce((acc, p) => {
-                        if (!acc[p.color]) acc[p.color] = [];
-                        acc[p.color].push(p);
-                        return acc;
-                    }, {});
-                    const colors = Object.keys(pixelsByColor);
-                    if (method === 'singleColorRandom') {
-                        for (let i = colors.length - 1; i > 0; i--) {
-                            const j = Math.floor(Math.random() * (i + 1));
-                            [colors[i], colors[j]] = [colors[j], colors[i]];
-                        }
-                    }
-                    mismatchedPixels = colors.flatMap(color => pixelsByColor[color]);
-                    break;
-            }
->>>>>>> 9f4ac7fc
-    
-            const pixelsToPaint = mismatchedPixels.slice(0, Math.floor(this.userInfo.charges.count));
-            const bodiesByTile = pixelsToPaint.reduce((acc, p) => {
-                const key = `${p.tx}_${p.ty}`;
-                if (!acc[key]) acc[key] = { colors: [], coords: [] };
-                acc[key].colors.push(p.color);
-                acc[key].coords.push(p.px, p.py);
-                return acc;
-            }, {});
-    
-            let totalPainted = 0;
-            let needsRetry = false;
-            for (const tileKey in bodiesByTile) {
-                const [tx, ty] = tileKey.split('_').map(Number);
-                const body = { ...bodiesByTile[tileKey], t: this.token };
-                const result = await this._executePaint(tx, ty, body);
-                
-                if (result.success) {
-                    totalPainted += result.painted;
-                } else {
-                    needsRetry = true;
-                    break;
-                }
-            }
-
-            if (!needsRetry) {
-                return totalPainted;
-            }
-        }
-    }
-
-    async buyProduct(productId, amount) {
-        const response = await this.post(`https://backend.wplace.live/purchase`, { product: { id: productId, amount: amount } });
-        if (response.data.success) {
-            let purchaseMessage;
-            if (productId === 80) {
-                purchaseMessage = `🛒 Bought ${amount * 30} pixels for ${amount * 500} droplets`;
-            } else if (productId === 70) {
-                const upgradeText = amount === 1 ? "Upgrade" : "Upgrades";
-                purchaseMessage = `🛒 Bought ${amount} Max Charge ${upgradeText} for ${amount * 500} droplets`;
-            } else {
-                purchaseMessage = `🛒 Purchase successful for product #${productId} (amount: ${amount})`;
-            }
-            log(this.userInfo.id, this.userInfo.name, purchaseMessage);
-            return true;
-        } else if (response.status === 429 || (response.data.error && response.data.error.includes("1015"))) {
-             throw new Error("(1015) You are being rate-limited while trying to make a purchase. Please wait.");
-        } else {
-            throw Error(`Unexpected response during purchase: ${JSON.stringify(response)}`);
-        }
-    };
-    async pixelsLeft() {
-        await this.loadTiles();
-        return this._getMismatchedPixels().length;
-    };
-    sleep(ms) {
-        return new Promise((resolve) => setTimeout(resolve, ms));
-    };
+import StealthPlugin from 'puppeteer-extra-plugin-stealth';
+import { appendFileSync } from "node:fs";
+import puppeteer from 'puppeteer-extra';
+import notifier from 'node-notifier';
+import path from 'node:path';
+
+const pallete = { "0,0,0": 1, "60,60,60": 2, "120,120,120": 3, "210,210,210": 4, "255,255,255": 5, "96,0,24": 6, "237,28,36": 7, "255,127,39": 8, "246,170,9": 9, "249,221,59": 10, "255,250,188": 11, "14,185,104": 12, "19,230,123": 13, "135,255,94": 14, "12,129,110": 15, "16,174,166": 16, "19,225,190": 17, "40,80,158": 18, "64,147,228": 19, "96,247,242": 20, "107,80,246": 21, "153,177,251": 22, "120,12,153": 23, "170,56,185": 24, "224,159,249": 25, "203,0,122": 26, "236,31,128": 27, "243,141,169": 28, "104,70,52": 29, "149,104,42": 30, "248,178,119": 31, "170,170,170": 32, "165,14,30": 33, "250,128,114": 34, "228,92,26": 35, "214,181,148": 36, "156,132,49": 37, "197,173,49": 38, "232,212,95": 39, "74,107,58": 40, "90,148,74": 41, "132,197,115": 42, "15,121,159": 43, "187,250,242": 44, "125,199,255": 45, "77,49,184": 46, "74,66,132": 47, "122,113,196": 48, "181,174,241": 49, "219,164,99": 50, "209,128,81": 51, "255,197,165": 52, "155,82,73": 53, "209,128,120": 54, "250,182,164": 55, "123,99,82": 56, "156,132,107": 57, "51,57,65": 58, "109,117,141": 59, "179,185,209": 60, "109,100,63": 61, "148,140,107": 62, "205,197,158": 63 };
+export const duration = (durationMs) => {
+    if (durationMs <= 0) return "0 seconds";
+    const seconds = Math.floor((durationMs / 1000) % 60);
+    const minutes = Math.floor((durationMs / (1000 * 60)) % 60);
+    const hours = Math.floor(durationMs / (1000 * 60 * 60));
+    const parts = [];
+    if (hours) parts.push(`${hours} hour${hours === 1 ? '' : 's'}`);
+    if (minutes) parts.push(`${minutes} minute${minutes === 1 ? '' : 's'}`);
+    if (seconds || parts.length === 0) parts.push(`${seconds} second${seconds === 1 ? '' : 's'}`);
+    if (parts.length === 1) {
+        return parts[0];
+    } else if (parts.length === 2) {
+        return parts.join(' and ');
+    } else {
+        return parts.slice(0, -1).join(', ') + ' and ' + parts.slice(-1);
+    };
+};
+export const log = async (id, name, data, error) => {
+    const timestamp = new Date().toLocaleString();
+    const identifier = `(${name}#${id})`;
+    if (error) {
+        console.error(`[${timestamp}] ${identifier} ${data}:`, error);
+        appendFileSync(`errors.log`, `[${timestamp}] ${identifier} ${data}: ${error.stack || error.message}\n`);
+    } else {
+        console.log(`[${timestamp}] ${identifier} ${data}`);
+        appendFileSync(`logs.log`, `[${timestamp}] ${identifier} ${data}\n`);
+    };
+};
+export class WPlacer {
+    constructor(template, coords, canBuyCharges, requestTokenCallback, settings) {
+        this.status = "Waiting until called to start.";
+        this.template = template;
+        this.coords = coords;
+        this.canBuyCharges = canBuyCharges;
+        this.requestTokenCallback = requestTokenCallback;
+        this.settings = settings;
+        this.cookies = null;
+        this.browser = null;
+        this.me = null;
+        this.userInfo = null;
+        this.tiles = new Map();
+        this.token = null;
+        this.running = false;
+        this._resolveToken = null;
+        this.tokenPromise = new Promise((resolve) => {
+            this._resolveToken = resolve;
+        });
+    };
+    async login(cookies) {
+        this.cookies = cookies;
+        puppeteer.use(StealthPlugin());
+        this.browser = await puppeteer.launch({ headless: 'new', args: ['--no-sandbox', '--disable-setuid-sandbox'] });
+        for (const cookie of Object.keys(this.cookies)) await this.browser.setCookie({ name: cookie, value: this.cookies[cookie], domain: 'backend.wplace.live' });
+        await this.loadUserInfo();
+        return this.userInfo;
+    };
+    async close() {
+        if (this.browser) await this.browser.close();
+    }
+    async loadUserInfo() {
+        if (!this.me) this.me = await this.browser.newPage();
+        await this.me.goto('https://backend.wplace.live/me');
+        await this.me.waitForSelector('body', { timeout: 15000 });
+        const bodyText = await this.me.evaluate(() => document.body.innerText);
+
+        if (bodyText.includes('1015')) {
+            throw new Error("(1015) You are being rate-limited by the server. Please wait a moment and try again.");
+        }
+
+        try {
+            const userInfo = JSON.parse(bodyText);
+            if (userInfo.error) {
+                throw new Error(`(500) Failed to authenticate: "${userInfo.error}". The cookie is likely invalid or expired.`);
+            }
+            if (userInfo.id && userInfo.name) {
+                this.userInfo = userInfo;
+                return true;
+            } else {
+                throw new Error(`Unexpected response from /me endpoint: ${JSON.stringify(userInfo)}`);
+            }
+        } catch (e) {
+            throw new Error(`Failed to parse server response. The service may be down or returning an invalid format. Response: "${bodyText}"`);
+        }
+    };
+    cookieStr = (obj) => Object.keys(obj).map(cookie => `${cookie}=${obj[cookie]}`).join(";");
+    async post(url, body) {
+        const response = await this.me.evaluate((url, cookies, body) => new Promise(async (resolve) => {
+            const request = await fetch(url, {
+                method: "POST",
+                headers: {
+                    "Accept": "*/*",
+                    "Content-Type": "text/plain;charset=UTF-8",
+                    "Cookie": cookies,
+                    "Referer": "https://wplace.live/"
+                },
+                body: JSON.stringify(body)
+            });
+            const data = await request.json();
+            resolve({ status: request.status, data: data });
+        }), url, this.cookieStr(this.cookies), body);
+        return response;
+    };
+    async loadTiles() {
+        this.tiles.clear();
+        const [tx, ty, px, py] = this.coords;
+        const endPx = px + this.template.width;
+        const endPy = py + this.template.height;
+        const endTx = tx + Math.floor(endPx / 1000);
+        const endTy = ty + Math.floor(endPy / 1000);
+
+        const tilePromises = [];
+        for (let currentTx = tx; currentTx <= endTx; currentTx++) {
+            for (let currentTy = ty; currentTy <= endTy; currentTy++) {
+                const promise = this.me.evaluate((pallete, src) => new Promise((resolve) => {
+                    const image = new Image();
+                    image.crossOrigin = "Anonymous";
+                    image.onload = () => {
+                        const canvas = document.createElement("canvas");
+                        canvas.width = image.width;
+                        canvas.height = image.height;
+                        const ctx = canvas.getContext("2d");
+                        ctx.drawImage(image, 0, 0);
+                        const template = { width: canvas.width, height: canvas.height, data: Array.from({ length: canvas.width }, () => []) };
+                        const d = ctx.getImageData(0, 0, canvas.width, canvas.height);
+                        for (let x = 0; x < canvas.width; x++) {
+                            for (let y = 0; y < canvas.height; y++) {
+                                const i = (y * canvas.width + x) * 4;
+                                const [r, g, b, a] = [d.data[i], d.data[i + 1], d.data[i + 2], d.data[i + 3]];
+                                if (a === 255) template.data[x][y] = pallete[`${r},${g},${b}`];
+                                else template.data[x][y] = 0;
+                            };
+                        };
+                        canvas.remove();
+                        resolve(template);
+                    };
+                    image.onerror = () => resolve(null); // Resolve with null on error
+                    image.src = src;
+                }), pallete, `https://backend.wplace.live/files/s0/tiles/${currentTx}/${currentTy}.png?t=${Date.now()}`)
+                .then(tileData => {
+                    if (tileData) {
+                        this.tiles.set(`${currentTx}_${currentTy}`, tileData);
+                    }
+                });
+                tilePromises.push(promise);
+            }
+        }
+        await Promise.all(tilePromises);
+        return true;
+    }
+    setToken(t) {
+        if (this._resolveToken) {
+            this._resolveToken(t);
+            this._resolveToken = null;
+            this.token = t;
+        };
+    };
+    async waitForToken() {
+        if (this.requestTokenCallback) {
+            this.requestTokenCallback(`user-${this.userInfo.name}`);
+        }
+        log(this.userInfo.id, this.userInfo.name, "⚠️ No Turnstile token, requesting one from clients...");
+        if (this.settings && this.settings.turnstileNotifications) {
+            notifier.notify({
+                title: 'wplacer: Action Required',
+                message: `User ${this.userInfo.name} (#${this.userInfo.id}) needs a new captcha token to continue. Please open wplace.live or solve a captcha.`,
+                icon: path.join(process.cwd(), 'public', 'icons', 'favicon.png'),
+                sound: true,
+                wait: true
+            });
+        }
+        await this.tokenPromise;
+        log(this.userInfo.id, this.userInfo.name, "✅ Got Turnstile token!");
+    }
+
+    async _executePaint(tx, ty, body) {
+        if (body.colors.length === 0) return { painted: 0, success: true };
+        const response = await this.post(`https://backend.wplace.live/s0/pixel/${tx}/${ty}`, body);
+
+        if (response.data.painted && response.data.painted == body.colors.length) {
+            log(this.userInfo.id, this.userInfo.name, `🎨 Painted ${body.colors.length} pixels on tile ${tx},${ty}.`);
+            return { painted: body.colors.length, success: true };
+        } else if (response.status === 403 && response.data.error === "refresh") {
+            this.token = null;
+            this.tokenPromise = new Promise((resolve) => { this._resolveToken = resolve; });
+            return { painted: 0, success: false, reason: 'refresh' };
+        } else if (response.status === 500) {
+            log(this.userInfo.id, this.userInfo.name, "⏱️ Rate limited by the server. Waiting 40 seconds before retrying...");
+            await this.sleep(40000);
+            return { painted: 0, success: false, reason: 'ratelimit' };
+        } else if (response.status === 429 || (response.data.error && response.data.error.includes("1015"))) {
+             throw new Error("(1015) You are being rate-limited. Please wait a moment and try again.");
+        } else {
+            throw Error(`Unexpected response for tile ${tx},${ty}: ${JSON.stringify(response)}`);
+        }
+    }
+
+    _getMismatchedPixels() {
+        const [startX, startY, startPx, startPy] = this.coords;
+        const mismatched = [];
+        for (let y = 0; y < this.template.height; y++) {
+            for (let x = 0; x < this.template.width; x++) {
+                const templateColor = this.template.data[x][y];
+                if (templateColor === 0) continue;
+
+                const globalPx = startPx + x;
+                const globalPy = startPy + y;
+                const targetTx = startX + Math.floor(globalPx / 1000);
+                const targetTy = startY + Math.floor(globalPy / 1000);
+                const localPx = globalPx % 1000;
+                const localPy = globalPy % 1000;
+
+                const tile = this.tiles.get(`${targetTx}_${targetTy}`);
+                if (!tile || !tile.data[localPx]) continue;
+
+                const tileColor = tile.data[localPx][localPy];
+
+                if (templateColor !== tileColor) {
+                    const neighbors = [
+                        this.template.data[x - 1]?.[y],
+                        this.template.data[x + 1]?.[y],
+                        this.template.data[x]?.[y - 1],
+                        this.template.data[x]?.[y + 1]
+                    ];
+                    const isEdge = neighbors.some(n => n === 0 || n === undefined);
+                    mismatched.push({ tx: targetTx, ty: targetTy, px: localPx, py: localPy, color: templateColor, isEdge });
+                }
+            }
+        }
+        return mismatched;
+    }
+
+    async paint(method = 'linear') {
+        await this.loadUserInfo();
+
+        switch (method) {
+            case 'linear': log(this.userInfo.id, this.userInfo.name, "🎨 Painting (Top to Bottom)..."); break;
+            case 'linear-reversed': log(this.userInfo.id, this.userInfo.name, "🎨 Painting (Bottom to Top)..."); break;
+            case 'linear-ltr': log(this.userInfo.id, this.userInfo.name, "🎨 Painting (Left to Right)..."); break;
+            case 'linear-rtl': log(this.userInfo.id, this.userInfo.name, "🎨 Painting (Right to Left)..."); break;
+            case 'outline-linear': log(this.userInfo.id, this.userInfo.name, "🎨 Painting (Edges then Top to Bottom)..."); break;
+            case 'singleColorRandom': log(this.userInfo.id, this.userInfo.name, `🎨 Painting (Random Color)...`); break;
+            case 'colorByColor': log(this.userInfo.id, this.userInfo.name, `🎨 Painting (Color by Color)...`); break;
+            default: throw new Error(`Unknown paint method: ${method}`);
+        }
+
+        while (true) {
+            await this.loadTiles();
+            if (!this.token) await this.waitForToken();
+        
+            let mismatchedPixels = this._getMismatchedPixels();
+            if (mismatchedPixels.length === 0) return 0;
+    
+            switch (method) {
+                case 'linear-reversed':
+                    mismatchedPixels.reverse();
+                    break;
+                case 'linear-ltr': {
+                    const [startX, startY, _startPx, _startPy] = this.coords;
+                    mismatchedPixels.sort((a, b) => {
+                        const aGlobalX = (a.tx - startX) * 1000 + a.px;
+                        const bGlobalX = (b.tx - startX) * 1000 + b.px;
+                        if (aGlobalX !== bGlobalX) return aGlobalX - bGlobalX;
+                        return (a.ty - startY) * 1000 + a.py - ((b.ty - startY) * 1000 + b.py);
+                    });
+                    break;
+                }
+                case 'linear-rtl': {
+                    const [startX, startY, _startPx, _startPy] = this.coords;
+                    mismatchedPixels.sort((a, b) => {
+                        const aGlobalX = (a.tx - startX) * 1000 + a.px;
+                        const bGlobalX = (b.tx - startX) * 1000 + b.px;
+                        if (aGlobalX !== bGlobalX) return bGlobalX - aGlobalX;
+                        return (a.ty - startY) * 1000 + a.py - ((b.ty - startY) * 1000 + b.py);
+                    });
+                    break;
+                }
+                case 'outline-linear':
+                    const edgePixels = mismatchedPixels.filter(p => p.isEdge);
+                    const innerPixels = mismatchedPixels.filter(p => !p.isEdge);
+                    mismatchedPixels = edgePixels.concat(innerPixels);
+                    break;
+                case 'singleColorRandom':
+                case 'colorByColor':
+                    const pixelsByColor = mismatchedPixels.reduce((acc, p) => {
+                        if (!acc[p.color]) acc[p.color] = [];
+                        acc[p.color].push(p);
+                        return acc;
+                    }, {});
+                    const colors = Object.keys(pixelsByColor);
+                    if (method === 'singleColorRandom') {
+                        for (let i = colors.length - 1; i > 0; i--) {
+                            const j = Math.floor(Math.random() * (i + 1));
+                            [colors[i], colors[j]] = [colors[j], colors[i]];
+                        }
+                    }
+                    mismatchedPixels = colors.flatMap(color => pixelsByColor[color]);
+                    break;
+            }
+    
+            const pixelsToPaint = mismatchedPixels.slice(0, Math.floor(this.userInfo.charges.count));
+            const bodiesByTile = pixelsToPaint.reduce((acc, p) => {
+                const key = `${p.tx}_${p.ty}`;
+                if (!acc[key]) acc[key] = { colors: [], coords: [] };
+                acc[key].colors.push(p.color);
+                acc[key].coords.push(p.px, p.py);
+                return acc;
+            }, {});
+    
+            let totalPainted = 0;
+            let needsRetry = false;
+            for (const tileKey in bodiesByTile) {
+                const [tx, ty] = tileKey.split('_').map(Number);
+                const body = { ...bodiesByTile[tileKey], t: this.token };
+                const result = await this._executePaint(tx, ty, body);
+                
+                if (result.success) {
+                    totalPainted += result.painted;
+                } else {
+                    needsRetry = true;
+                    break;
+                }
+            }
+
+            if (!needsRetry) {
+                return totalPainted;
+            }
+        }
+    }
+
+    async buyProduct(productId, amount) {
+        const response = await this.post(`https://backend.wplace.live/purchase`, { product: { id: productId, amount: amount } });
+        if (response.data.success) {
+            let purchaseMessage;
+            if (productId === 80) {
+                purchaseMessage = `🛒 Bought ${amount * 30} pixels for ${amount * 500} droplets`;
+            } else if (productId === 70) {
+                const upgradeText = amount === 1 ? "Upgrade" : "Upgrades";
+                purchaseMessage = `🛒 Bought ${amount} Max Charge ${upgradeText} for ${amount * 500} droplets`;
+            } else {
+                purchaseMessage = `🛒 Purchase successful for product #${productId} (amount: ${amount})`;
+            }
+            log(this.userInfo.id, this.userInfo.name, purchaseMessage);
+            return true;
+        } else if (response.status === 429 || (response.data.error && response.data.error.includes("1015"))) {
+             throw new Error("(1015) You are being rate-limited while trying to make a purchase. Please wait.");
+        } else {
+            throw Error(`Unexpected response during purchase: ${JSON.stringify(response)}`);
+        }
+    };
+    async pixelsLeft() {
+        await this.loadTiles();
+        return this._getMismatchedPixels().length;
+    };
+    sleep(ms) {
+        return new Promise((resolve) => setTimeout(resolve, ms));
+    };
 };